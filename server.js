--- conflicted
+++ resolved
@@ -142,7 +142,7 @@
   next();
 });
 
-<<<<<<< HEAD
+
 // Rate limiting for all API routes
 const limiter = rateLimit({
   windowMs: 15 * 60 * 1000, // 15 minutes
@@ -170,10 +170,7 @@
 
 // Apply chunked upload rate limiter specifically to upload routes
 app.use("/api/v1/audio/upload", chunkUploadLimiter);
-=======
-// Apply shared API rate limiter
-app.use('/api', apiLimiter);
->>>>>>> ce1b9ee3
+
 
 // Body parser, reading data from body into req.body
 app.use(express.json({ limit: "2gb" }));
